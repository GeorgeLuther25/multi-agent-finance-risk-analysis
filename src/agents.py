--- conflicted
+++ resolved
@@ -841,25 +841,14 @@
 
 ---
 
-<<<<<<< HEAD
-## Methodology
-- Prices from yfinance; log returns
-- Annualized vol = std(returns)*sqrt(252)
-- Max drawdown = min(Price/Peak - 1)
-- VaR(95%) = -(μ + 1.645σ), Gaussian
-- Valuation metrics: R_annualized = ((1 + R_cumulative)^(252/n)) - 1, σ_annualized = σ_daily × √252
-- Sentiment analysis uses LLM-based reflection-enhanced summarization
-- Fundamental analysis uses RAG-enhanced 10-K/10-Q document analysis
-
-{"## Investment Final Recommendation\n" + state.debate.consensus_summary if state.debate else ""}
-=======
 ## Methodology Notes
 - Sequenced multi-agent workflow: market data → sentiment → valuation → fundamentals → risk → writer.
 - Market data via yfinance; fallback narratives when data unavailable.
 - News ingestion uses Polygon (if configured) otherwise synthetic briefs; sentiment generated via LLM feedback loop.
 - Fundamental insights extracted through RAG over ingested 10-K/10-Q filings.
 - Risk metrics computed from returns-based analytics (volatility, drawdown, VaR).
->>>>>>> 87bbeadd
+
+{"## Investment Final Recommendation\n" + state.debate.consensus_summary if state.debate else ""}
 """
     # _ = llm.invoke([SystemMessage(content=WRITER_SYSTEM), HumanMessage(content="draft report")])  # tracing
     
