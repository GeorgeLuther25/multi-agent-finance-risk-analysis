--- conflicted
+++ resolved
@@ -11,25 +11,15 @@
 from langchain_core.runnables import RunnableConfig
 from pydantic import BaseModel
 
-<<<<<<< HEAD
-from .utils.config import get_llm
-from .utils.tools import get_price_history, get_recent_news, query_10k_documents
-from .utils.constants import RISK_SYSTEM, SENTIMENT_SYSTEM, VALUATION_SYSTEM, FUNDAMENTAL_SYSTEM
-from .utils.schemas import (
+from utils.config import get_llm
+from utils.tools import get_price_history, get_recent_news, query_10k_documents
+from utils.constants import RISK_SYSTEM, SENTIMENT_SYSTEM, VALUATION_SYSTEM, FUNDAMENTAL_SYSTEM
+from utils.schemas import (
     MarketData, NewsBundle, NewsItem, RiskMetrics, RiskReport,
     SentimentSummary, ValuationMetrics, FundamentalAnalysis
 )
-from .utils.rag_utils import initialize_sample_data, FundamentalRAG, batch_ingest_documents
+from utils.rag_utils import initialize_sample_data, FundamentalRAG, batch_ingest_documents
 from langgraph.prebuilt import create_react_agent
-=======
-from config import get_llm
-from tools import get_price_history, get_recent_news, query_10k_documents
-from schemas import (
-    MarketData, NewsBundle, NewsItem, RiskMetrics, RiskReport,
-    SentimentSummary, ValuationMetrics, FundamentalAnalysis
-)
-from rag_utils import initialize_sample_data, FundamentalRAG, batch_ingest_documents
->>>>>>> 758f2549
 
 from dotenv import load_dotenv
 load_dotenv()
@@ -245,7 +235,6 @@
     ```
     """
     
-<<<<<<< HEAD
     sentiment_agent = create_react_agent(llm, [], prompt=(SENTIMENT_SYSTEM))
 
     # Execute the agent
@@ -259,64 +248,6 @@
     except Exception as e:
         print(f"Agent execution error: {e}")
         analysis_content = f"Tool-based analysis attempted for {state.ticker}"
-=======
-    try:
-        response = llm.invoke([
-            SystemMessage(content=SENTIMENT_SYSTEM),
-            HumanMessage(content=analysis_prompt)
-        ])
-        response_text = response.content if hasattr(response, 'content') else str(response)
-    except Exception as e:
-        print(f"⚠️  Sentiment LLM call failed: {e}")
-        # Fallback: build a simple analysis from the raw news items
-        summaries = []
-        for item in state.news.items if state.news and state.news.items else []:
-            sentiment = item.sentiment.lower()
-            summaries.append(f"{item.date}: {item.headline} (sentiment: {sentiment})")
-        response_text = (
-            "Sentiment analysis fallback due to LLM error.\n"
-            + "\n".join(summaries) if summaries else
-            "Sentiment analysis fallback triggered but no news items were available."
-        )
-    
-    # Simple sentiment extraction (could be enhanced with more sophisticated parsing)
-    sentiment_mapping = {
-        "bullish": "bullish",
-        "bearish": "bearish", 
-        "neutral": "neutral",
-        "positive": "bullish",
-        "negative": "bearish"
-    }
-    
-    overall_sentiment = "neutral"
-    confidence_score = 0.5
-    
-    # Extract sentiment from response
-    response_lower = response_text.lower()
-    for keyword, sentiment in sentiment_mapping.items():
-        if keyword in response_lower:
-            overall_sentiment = sentiment
-            break
-    
-    # Extract confidence (simple heuristic)
-    if "high confidence" in response_lower or "very confident" in response_lower:
-        confidence_score = 0.8
-    elif "low confidence" in response_lower or "uncertain" in response_lower:
-        confidence_score = 0.3
-    elif "moderate" in response_lower or "medium" in response_lower:
-        confidence_score = 0.6
-    
-    # Extract key insights (simple extraction based on common patterns)
-    key_insights = []
-    lines = response_text.split('\n')
-    for line in lines:
-        line = line.strip()
-        if line.startswith('-') or line.startswith('•') or 'insight' in line.lower():
-            key_insights.append(line.strip('- •').strip())
-    
-    if not key_insights:
-        key_insights = ["Analysis completed using reflection-enhanced prompting methodology"]
->>>>>>> 758f2549
     
     print(f"analysis_content is: {analysis_content}")
     analysis, structured_data = parse_agent_response(analysis_content)
@@ -372,7 +303,6 @@
             methodology="RAG-enhanced 10-K/10-Q document analysis"
         )
     else:
-<<<<<<< HEAD
         # Create agent with tools
         llm = get_llm()
         fundamental_agent = create_react_agent(llm, [query_10k_documents], prompt=(FUNDAMENTAL_SYSTEM))
@@ -380,7 +310,21 @@
         # Execute the agent
         try:
             query_msg = (
-                f"Please analyze {state.ticker} using the 10-K/10-Q documents. "
+                f"""
+                Please analyze {state.ticker} using the 10-K/10-Q documents. Return a compact JSON object using this schema:
+                {{
+                "executive_summary": "...",
+                "key_financial_metrics": {{"metric": "value", "...": "..."}},
+                "business_highlights": ["..."],
+                "risk_factors": ["..."],
+                "competitive_position": "...",
+                "growth_prospects": "...",
+                "financial_health_score": 0.0,
+                "investment_thesis": "...",
+                "concerns_and_risks": ["..."]
+                }}
+                Ensure the response is valid JSON and keep numeric scores between 0 and 10.
+                """
             )
             result = fundamental_agent.invoke({"messages": [("human", query_msg)]})
             # Extract the last message content from the result
@@ -388,63 +332,8 @@
                 analysis_content = result["messages"][-1].content
             else:
                 analysis_content = "Agent Analysis did not return any message."
-=======
-        llm = get_llm()
-        default_queries = [
-            "executive summary",
-            "financial metrics",
-            "business segments",
-            "risk factors",
-            "competitive position",
-            "growth prospects",
-            "investment outlook"
-        ]
-        query_payload = ", ".join(default_queries)
-        try:
-            rag_result = query_10k_documents.invoke({
-                "ticker": state.ticker,
-                "query": query_payload
-            })
         except Exception as e:
             print(f"query_10k_documents invocation failed: {e}")
-            rag_result = ""
-
-        if isinstance(rag_result, list):
-            context = "\n\n".join(str(chunk) for chunk in rag_result)
-        else:
-            context = str(rag_result or "")
-
-        if not context.strip() or context.strip().upper().startswith("ERROR"):
-            context = "No substantive filing excerpts were retrieved."
-
-        analysis_messages = [
-            SystemMessage(content=f"""
-{FUNDAMENTAL_SYSTEM}
-
-Analyze the provided filing excerpts for {state.ticker}. Return a compact JSON object using this schema:
-{{
-  "executive_summary": "...",
-  "key_financial_metrics": {{"metric": "value", "...": "..."}},
-  "business_highlights": ["..."],
-  "risk_factors": ["..."],
-  "competitive_position": "...",
-  "growth_prospects": "...",
-  "financial_health_score": 0.0,
-  "investment_thesis": "...",
-  "concerns_and_risks": ["..."]
-}}
-Ensure the response is valid JSON and keep numeric scores between 0 and 10.
-"""),
-            HumanMessage(content=f"Filing excerpts for {state.ticker}:\n{context}\n\nProduce the JSON now.")
-        ]
-
-        try:
-            model_response = llm.invoke(analysis_messages, config=config)
-            analysis_content = model_response.content if hasattr(model_response, "content") else str(model_response)
->>>>>>> 758f2549
-        except Exception as e:
-            print(f"LLM fundamental analysis error: {e}")
-            analysis_content = ""
 
         parsed = {}
         if analysis_content:
@@ -681,7 +570,6 @@
         """
         
         try:
-<<<<<<< HEAD
             tool_results = []
             final_response = None
             for chunk in valuation_agent.stream({"messages": [("human", analysis_prompt)]}):
@@ -702,16 +590,6 @@
             valuation_metrics.trend_analysis = final_response
             print(f"trend_analysis is: {final_response}")
             
-=======
-            response = llm.invoke([
-                SystemMessage(content=VALUATION_SYSTEM),
-                HumanMessage(content=analysis_prompt)
-            ])
-
-            enhanced_analysis = response.content if hasattr(response, 'content') else str(response)
-            valuation_metrics.trend_analysis = enhanced_analysis
-
->>>>>>> 758f2549
         except Exception as e:
             print(f"⚠️  Error in LLM analysis: {e}")
             valuation_metrics.trend_analysis = (
