import os
from langgraph.graph import StateGraph, END
from langchain_core.runnables import RunnableConfig

# LangSmith (optional) - disabled to avoid API key warnings
# os.environ.setdefault("LANGCHAIN_TRACING_V2", "true")
# os.environ.setdefault("LANGCHAIN_PROJECT", "Multi-Agent Finance Bot")

<<<<<<< HEAD
from agents import State, data_agent, risk_agent, sentiment_agent, valuation_agent, writer_agent
=======
from .agents import (
    State, data_agent, risk_agent, sentiment_agent,
    valuation_agent, fundamental_agent, writer_agent
)
>>>>>>> 6d6dbc2b
# from .agents import State, data_agent, risk_agent, writer_agent

def build_graph():
    g = StateGraph(State)
    g.add_node("data", data_agent)
    g.add_node("sentiment", sentiment_agent)
    g.add_node("valuation", valuation_agent)
    g.add_node("fundamental", fundamental_agent)
    g.add_node("risk", risk_agent)
    g.add_node("writer", writer_agent)

    g.set_entry_point("data")
    g.add_edge("data", "sentiment")
    g.add_edge("sentiment", "valuation")
    g.add_edge("valuation", "fundamental")
    g.add_edge("fundamental", "risk")
    g.add_edge("risk", "writer")
    # g.add_edge("data", END)
    g.add_edge("writer", END)
    return g.compile()


if __name__ == "__main__":
    graph = build_graph()
    state = State(ticker="AAPL", period="1wk", interval="1d", horizon_days=30)
    final_state = graph.invoke(state, config=RunnableConfig())
    
    # Handle the return value properly
    if isinstance(final_state, dict):
        # If final_state is a dict, access it as such
        if 'report' in final_state and final_state['report']:
            print(final_state['report'].markdown_report)
        else:
            print("Final state:", final_state)
    else:
    # If final_state is a State object
        if hasattr(final_state, 'report') and final_state.report:
            print(final_state.report.markdown_report)
        # else:
    # print("Final state:", final_state)
    if hasattr(final_state, 'metrics'):
        print("Metrics:", final_state.metrics)
    if hasattr(final_state, 'market'):
        print("Market data available:", final_state.market is not None)
    if hasattr(final_state, 'sentiment'):
        print("Sentiment available:", final_state.sentiment is not None)<|MERGE_RESOLUTION|>--- conflicted
+++ resolved
@@ -6,14 +6,10 @@
 # os.environ.setdefault("LANGCHAIN_TRACING_V2", "true")
 # os.environ.setdefault("LANGCHAIN_PROJECT", "Multi-Agent Finance Bot")
 
-<<<<<<< HEAD
-from agents import State, data_agent, risk_agent, sentiment_agent, valuation_agent, writer_agent
-=======
 from .agents import (
     State, data_agent, risk_agent, sentiment_agent,
     valuation_agent, fundamental_agent, writer_agent
 )
->>>>>>> 6d6dbc2b
 # from .agents import State, data_agent, risk_agent, writer_agent
 
 def build_graph():
