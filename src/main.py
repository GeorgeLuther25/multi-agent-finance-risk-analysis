--- conflicted
+++ resolved
@@ -20,12 +20,9 @@
     fundamental_agent,
     writer_agent,
 )
-<<<<<<< HEAD
 # from .agents import State, data_agent, risk_agent, writer_agent
-from .agents import debate_sentiment_agent, debate_valuation_agent, debate_fundamental_agent, debate_manager, route_debate
-from .schemas import DebateReport
-=======
->>>>>>> 87bbeadd
+from agents import debate_sentiment_agent, debate_valuation_agent, debate_fundamental_agent, debate_manager, route_debate
+from schemas import DebateReport
 
 
 def build_chain_graph():
@@ -57,7 +54,6 @@
     g.add_node("writer", writer_agent)
     g.set_entry_point("debate_manager")
 
-<<<<<<< HEAD
     g.add_edge("debate_fundamental", "debate_manager")
     g.add_edge("debate_sentiment", "debate_manager")
     g.add_edge("debate_valuation", "debate_manager")
@@ -77,10 +73,37 @@
     return g.compile()
 
 
+def resolve_mode(mode: Optional[str] = None) -> str:
+    env_value = os.getenv("ANALYSIS_MODE")
+    value = mode or env_value or "chain"
+    value = value.strip().lower()
+    if value not in {"chain", "debate"}:
+        return "chain"
+    return value
+
+
+def get_workflow(mode: Optional[str] = None) -> Tuple[object, Type[State]]:
+    """
+    Returns a compiled LangGraph graph and the associated state class based
+    on the chosen analysis mode.
+    """
+    resolved = resolve_mode(mode)
+    if resolved == "debate":
+        from debate_agents import DebateState, build_debate_graph
+
+        return build_debate_graph(), DebateState
+    return build_chain_graph(), State
+
+
+def build_graph():
+    """Backward-compatible helper returning the chain graph."""
+    return build_chain_graph()
+
+
 if __name__ == "__main__":
     if not os.path.exists("final_state.json"):
-        graph = build_graph()
-        state = State(ticker="AAPL", period="1wk", interval="1d", horizon_days=30)
+        graph, state_cls = get_workflow()
+        state = state_cls(ticker="AAPL", period="1wk", interval="1d", horizon_days=30)
         final_state = graph.invoke(state, config=RunnableConfig())
         
         # Handle the return value properly
@@ -132,52 +155,4 @@
                 f.write(state_obj.model_dump_json(indent=2))
 
     # debateGraph = build_debate_graph(final_state)
-    # final_state = debateGraph.invoke(final_state, config=RunnableConfig(), verbose=True)
-=======
-def resolve_mode(mode: Optional[str] = None) -> str:
-    env_value = os.getenv("ANALYSIS_MODE")
-    value = mode or env_value or "chain"
-    value = value.strip().lower()
-    if value not in {"chain", "debate"}:
-        return "chain"
-    return value
-
-
-def get_workflow(mode: Optional[str] = None) -> Tuple[object, Type[State]]:
-    """
-    Returns a compiled LangGraph graph and the associated state class based
-    on the chosen analysis mode.
-    """
-    resolved = resolve_mode(mode)
-    if resolved == "debate":
-        from debate_agents import DebateState, build_debate_graph
-
-        return build_debate_graph(), DebateState
-    return build_chain_graph(), State
-
-
-def build_graph():
-    """Backward-compatible helper returning the chain graph."""
-    return build_chain_graph()
-
-
-if __name__ == "__main__":
-    graph, state_cls = get_workflow()
-    state = state_cls(ticker="AAPL", period="1wk", interval="1d", horizon_days=30)
-    final_state = graph.invoke(state, config=RunnableConfig())
-
-    if isinstance(final_state, dict):
-        if final_state.get("report"):
-            print(final_state["report"].markdown_report)
-        else:
-            print("Final state:", final_state)
-    else:
-        if hasattr(final_state, "report") and final_state.report:
-            print(final_state.report.markdown_report)
-    if hasattr(final_state, "metrics"):
-        print("Metrics:", final_state.metrics)
-    if hasattr(final_state, "market"):
-        print("Market data available:", final_state.market is not None)
-    if hasattr(final_state, "sentiment"):
-        print("Sentiment available:", final_state.sentiment is not None)
->>>>>>> 87bbeadd
+    # final_state = debateGraph.invoke(final_state, config=RunnableConfig(), verbose=True)