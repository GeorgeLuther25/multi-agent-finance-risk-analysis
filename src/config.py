--- conflicted
+++ resolved
@@ -25,14 +25,6 @@
 except ImportError:
     Ollama = None
 
-<<<<<<< HEAD
-# Prefer chat interface for Ollama when using message-based prompts
-try:
-    from langchain_community.chat_models import ChatOllama
-except ImportError:
-    ChatOllama = None
-
-=======
 try:
     from langchain_ollama import ChatOllama
 except ImportError:
@@ -50,7 +42,6 @@
 except ImportError:
     OllamaEmbeddings = None
 
->>>>>>> 6d6dbc2b
 def get_llm(temperature: float = 0.1, model_provider: str = "auto"):
     """
     Get an actual LLM instance based on available API keys and preferences.
