langchain
langgraph
langchain_community
pandas
numpy
yfinance
python-dateutil
pydantic
streamlit
openai
plotly
requests
beautifulsoup4
matplotlib
seaborn
textblob
<<<<<<< HEAD
markdown-pdf
=======
flask
flask-cors
>>>>>>> 414490d3

# RAG Dependencies
langchain-chroma
langchain-text-splitters
pypdf
sec-api
beautifulsoup4
lxml

# LLM Providers (install as needed)
# For OpenAI GPT models:
langchain-openai

# For Anthropic Claude models:
# langchain-anthropic

# For Google Gemini models:
# langchain-google-genai

# For local Ollama models:
ollama
langchain_ollama<|MERGE_RESOLUTION|>--- conflicted
+++ resolved
@@ -14,12 +14,9 @@
 matplotlib
 seaborn
 textblob
-<<<<<<< HEAD
 markdown-pdf
-=======
 flask
 flask-cors
->>>>>>> 414490d3
 
 # RAG Dependencies
 langchain-chroma
