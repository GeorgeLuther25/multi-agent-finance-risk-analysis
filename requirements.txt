--- conflicted
+++ resolved
@@ -5,8 +5,6 @@
 numpy
 yfinance
 python-dateutil
-<<<<<<< HEAD
-ollama
 pydantic
 streamlit
 openai
@@ -15,9 +13,6 @@
 beautifulsoup4
 matplotlib
 seaborn
-=======
-pydantic
-requests
 textblob
 
 # LLM Providers (install as needed)
@@ -31,5 +26,4 @@
 # langchain-google-genai
 
 # For local Ollama models:
-ollama
->>>>>>> 155404aa
+ollama